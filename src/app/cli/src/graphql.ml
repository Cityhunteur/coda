--- conflicted
+++ resolved
@@ -44,13 +44,8 @@
         ~f:(Fn.compose User_command_payload.is_payment User_command.payload)
 
     (* TODO: include submitted_at (date) and included_at (date). These two fields are not exposed in the user_command *)
-<<<<<<< HEAD
-    let payment : (t, User_command.t option) typ =
+    let payment : (Program.t, User_command.t option) typ =
       obj "Payment" ~fields:(fun _ ->
-=======
-    let payment : (Program.t, User_command.t option) typ =
-      obj "payment" ~fields:(fun _ ->
->>>>>>> fe02824e
           [ field "nonce" ~typ:(non_null int) ~doc:"Nonce of the transaction"
               ~args:Arg.[]
               ~resolve:(fun _ payment ->
@@ -97,7 +92,7 @@
                 User_command_payload.memo @@ User_command.payload payment
                 |> User_command_memo.to_string ) ] )
 
-    let snark_fee : (t, Transaction_snark_work.t option) typ =
+    let snark_fee : (Program.t, Transaction_snark_work.t option) typ =
       obj "SnarkFee" ~fields:(fun _ ->
           [ field "snarkCreator" ~typ:(non_null string)
               ~doc:"public key of the snarker"
@@ -298,12 +293,7 @@
         ~args:Arg.[]
         ~resolve:(fun {ctx= coda; _} () ->
           Deferred.return
-<<<<<<< HEAD
             (Coda_incremental.Status.Observer.value @@ Program.sync_status coda)
-=======
-            ( Program.Inputs.Incr_status.Observer.value
-            @@ Program.sync_status coda )
->>>>>>> fe02824e
           >>| Result.map_error ~f:Error.to_string_hum )
 
     let version =
