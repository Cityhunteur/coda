--- conflicted
+++ resolved
@@ -98,12 +98,8 @@
                 | Stake_delegation {new_delegate} ->
                     Stringable.public_key new_delegate
                 | Chain_voting _ ->
-<<<<<<< HEAD
                     (* TODO: Chain_voting does not have a receiver *)
-                    "chain voting doesn't have a receiver" )
-=======
-                    "chain voting does have a receiver field" )
->>>>>>> e6b8c29f
+                    "chain voting doesn't have a receiver field" )
           ; uint64_result_field "amount"
               ~doc:"Amount that sender send to receiver"
               ~args:Arg.[]
