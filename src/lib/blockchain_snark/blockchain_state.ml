(* TODO: rename *)

open Core_kernel
open Snark_params
open Tick
open Coda_base
open Let_syntax

module Make (Consensus_mechanism : Consensus.S) :
  Blockchain_state_intf.S
  with module Consensus_mechanism := Consensus_mechanism = struct
  module Blockchain_state = Consensus_mechanism.Blockchain_state
  module Protocol_state = Consensus_mechanism.Protocol_state
  module Snark_transition = Consensus_mechanism.Snark_transition

  (*module Pending_coinbase_update = Snark_transition.Pending_coinbase_update
  module Pending_coinbase = Pending_coinbase_update.Pending_coinbase*)

  module type Update_intf = sig
    module Checked : sig
      val update :
           State_hash.var * Protocol_state.var
        -> Snark_transition.var
        -> ( State_hash.var * Protocol_state.var * [`Success of Boolean.var]
           , _ )
           Checked.t
    end
  end

  module Make_update (T : Transaction_snark.Verification.S) = struct
    module Checked = struct
      (* Blockchain_snark ~old ~nonce ~ledger_snark ~ledger_hash ~timestamp ~new_hash
            Input:
              old : Blockchain.t
              old_snark : proof
              nonce : int
              work_snark : proof
              ledger_hash : Ledger_hash.t
              timestamp : Time.t
              new_hash : State_hash.t
            Witness:
              transition : Transition.t
            such that
              the old_snark verifies against old
              new = update_with_asserts(old, nonce, timestamp, ledger_hash)
              hash(new) = new_hash
              the work_snark verifies against the old.ledger_hash and new_ledger_hash
              new.timestamp > old.timestamp
              transition consensus data is valid
              new consensus state is a function of the old consensus state
      *)
      let verify_complete_merge =
        match Coda_compile_config.proof_level with
        | "full" -> T.verify_complete_merge
        | _ -> fun _ _ _ _ _ -> Checked.return Boolean.true_

      let%snarkydef update
          ((previous_state_hash, previous_state) :
            State_hash.var * Protocol_state.var)
          (transition : Snark_transition.var) :
          ( State_hash.var * Protocol_state.var * [`Success of Boolean.var]
          , _ )
          Tick.Checked.t =
        (*TODO:Deeptthi: coinbase_update in transition is finally landing here. Make the Pending_coinbase delete and update requests here*)
        let supply_increase = Snark_transition.supply_increase transition in
        let%bind `Success updated_consensus_state, consensus_state =
          Consensus_mechanism.next_state_checked ~prev_state:previous_state
            ~prev_state_hash:previous_state_hash transition supply_increase
        in
        let pending_coinbase_state =
          Snark_transition.pending_coinbase_state transition
        in
        (*TODO: Deepthi: based on the type of update, perform requests accordingly here *)
        let%bind success =
          let%bind correct_transaction_snark =
<<<<<<< HEAD
            let%bind index =
              request_witness Pending_coinbase.Index.Unpacked.typ
                As_prover.(
                  map (return ()) ~f:(fun _ ->
                      Pending_coinbase.Hash.Find_index_of_oldest_stack ))
            in
            let%bind pending_coinbase_stack_deleted =
              Pending_coinbase.Hash.get pending_coinbase_state.prev_root index
            in
            T.verify_complete_merge
=======
            verify_complete_merge
>>>>>>> 60ec8f84
              (Snark_transition.sok_digest transition)
              ( previous_state |> Protocol_state.blockchain_state
              |> Blockchain_state.snarked_ledger_hash )
              ( transition |> Snark_transition.blockchain_state
              |> Blockchain_state.snarked_ledger_hash )
              Pending_coinbase.Stack.Checked.empty
              pending_coinbase_stack_deleted supply_increase
              (*TODO:Deepthi: get coinbase stack from the delete_stack request *)
              (As_prover.return
                 (Option.value ~default:Tock.Proof.dummy
                    (Snark_transition.ledger_proof transition)))
          and ledger_hash_didn't_change =
            Frozen_ledger_hash.equal_var
              ( previous_state |> Protocol_state.blockchain_state
              |> Blockchain_state.snarked_ledger_hash )
              ( transition |> Snark_transition.blockchain_state
              |> Blockchain_state.snarked_ledger_hash )
          in
          let%bind new_pending_coinbase_hash =
            let prev_root =
              previous_state |> Protocol_state.blockchain_state
              |> Blockchain_state.pending_coinbase_hash
              (*Pending_coinbase_update.prev_root pending_coinbase_state*)
            in
            let updated_stack = pending_coinbase_state.updated_stack in
            let action = pending_coinbase_state.action in
            let with_del_add () =
              let%bind with_add =
                Pending_coinbase.Hash.update_stack prev_root
                  ~is_new_stack:Boolean.true_ ~f:(fun _ -> return updated_stack
                )
              in
              Pending_coinbase.Hash.delete_stack with_add
            in
            let with_del_update () =
              let%bind with_add =
                Pending_coinbase.Hash.update_stack prev_root
                  ~is_new_stack:Boolean.false_ ~f:(fun _ ->
                    return updated_stack )
              in
              Pending_coinbase.Hash.delete_stack with_add
            in
            let with_add () =
              Pending_coinbase.Hash.update_stack prev_root
                ~is_new_stack:Boolean.true_ ~f:(fun _ -> return updated_stack
              )
            in
            let with_update () =
              Pending_coinbase.Hash.update_stack prev_root
                ~is_new_stack:Boolean.false_ ~f:(fun _ -> return updated_stack
              )
            in
            let%bind added =
              Pending_coinbase_update.Action.Checked.added action
            in
            let%bind updated =
              Pending_coinbase_update.Action.Checked.updated action
            in
            let%bind del_add =
              Pending_coinbase_update.Action.Checked.deleted_added action
            in
            let chain if_ b ~then_ ~else_ =
              let%bind then_ = then_ and else_ = else_ in
              if_ b ~then_ ~else_
            in
            chain Pending_coinbase.Hash.if_ added ~then_:(with_add ())
              ~else_:
                (chain Pending_coinbase.Hash.if_ updated
                   ~then_:(with_update ())
                   ~else_:
                     (chain Pending_coinbase.Hash.if_ del_add
                        ~then_:(with_del_add ()) ~else_:(with_del_update ())))
          in
          (*The tree hash obtained should be the same as the tree hash in the blockchain state which was computed outside checked. Success if that's true*)
          let%bind correct_coinbase_status =
            let new_root = pending_coinbase_state.new_root in
            Pending_coinbase.Hash.equal_var new_pending_coinbase_hash new_root
          in
          let%bind correct_snark =
            Boolean.(correct_transaction_snark || ledger_hash_didn't_change)
          in
          Boolean.all
            [correct_snark; updated_consensus_state; correct_coinbase_status]
        in
        let new_state =
          Protocol_state.create_var ~previous_state_hash
            ~blockchain_state:(Snark_transition.blockchain_state transition)
            ~consensus_state
        in
        let%bind state_triples = Protocol_state.var_to_triples new_state in
        let%bind state_partial =
          Pedersen.Checked.Section.extend Pedersen.Checked.Section.empty
            ~start:Hash_prefix.length_in_triples state_triples
        in
        let%map state_hash =
          Pedersen.Checked.Section.create
            ~acc:(`Value Hash_prefix.protocol_state.acc)
            ~support:
              (Interval_union.of_interval (0, Hash_prefix.length_in_triples))
          |> Pedersen.Checked.Section.disjoint_union_exn state_partial
          >>| Pedersen.Checked.Section.to_initial_segment_digest_exn >>| fst
        in
        (State_hash.var_of_hash_packed state_hash, new_state, `Success success)
    end
  end

  module Checked = struct
    let%snarkydef is_base_hash h =
      Field.Checked.equal
        (Field.Var.constant
           (Consensus_mechanism.genesis_protocol_state.hash :> Field.t))
        (State_hash.var_to_hash_packed h)

    let%snarkydef hash (t : Protocol_state.var) =
      Protocol_state.var_to_triples t
      >>= Pedersen.Checked.digest_triples ~init:Hash_prefix.protocol_state
      >>| State_hash.var_of_hash_packed
  end
end<|MERGE_RESOLUTION|>--- conflicted
+++ resolved
@@ -52,7 +52,7 @@
       let verify_complete_merge =
         match Coda_compile_config.proof_level with
         | "full" -> T.verify_complete_merge
-        | _ -> fun _ _ _ _ _ -> Checked.return Boolean.true_
+        | _ -> fun _ _ _ _ _ _ _ -> Checked.return Boolean.true_
 
       let%snarkydef update
           ((previous_state_hash, previous_state) :
@@ -73,7 +73,6 @@
         (*TODO: Deepthi: based on the type of update, perform requests accordingly here *)
         let%bind success =
           let%bind correct_transaction_snark =
-<<<<<<< HEAD
             let%bind index =
               request_witness Pending_coinbase.Index.Unpacked.typ
                 As_prover.(
@@ -83,10 +82,7 @@
             let%bind pending_coinbase_stack_deleted =
               Pending_coinbase.Hash.get pending_coinbase_state.prev_root index
             in
-            T.verify_complete_merge
-=======
             verify_complete_merge
->>>>>>> 60ec8f84
               (Snark_transition.sok_digest transition)
               ( previous_state |> Protocol_state.blockchain_state
               |> Blockchain_state.snarked_ledger_hash )
