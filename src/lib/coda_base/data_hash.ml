--- conflicted
+++ resolved
@@ -80,11 +80,9 @@
   module Stable = struct
     module V1 = struct
       module T = struct
-<<<<<<< HEAD
-        let version = 1
-
         (* TODO : will this type be versioned? *)
-        type t = Pedersen.Digest.t [@@deriving bin_io, sexp, eq, compare, hash]
+        type t = Pedersen.Digest.t
+        [@@deriving bin_io, sexp, eq, compare, hash, version]
 
         type yojson = {value: Pedersen.Digest.t; logproc_interp: string}
         [@@deriving yojson]
@@ -94,11 +92,6 @@
 
         let of_yojson json =
           Result.map ~f:(fun yojson -> yojson.value) (yojson_of_yojson json)
-=======
-        (* TODO : version Pedersen.Digest *)
-        type t = Pedersen.Digest.t
-        [@@deriving bin_io, sexp, eq, compare, hash, yojson, version]
->>>>>>> c45bf570
       end
 
       include T
