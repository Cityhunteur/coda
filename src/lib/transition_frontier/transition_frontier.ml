open Core_kernel
open Async_kernel
open Protocols.Coda_pow
open Coda_base
open Signature_lib

module type Inputs_intf = sig
  module Staged_ledger_aux_hash : Staged_ledger_aux_hash_intf

  module Ledger_proof_statement :
    Ledger_proof_statement_intf with type ledger_hash := Frozen_ledger_hash.t

  module Ledger_proof : sig
    include
      Ledger_proof_intf
      with type statement := Ledger_proof_statement.t
       and type ledger_hash := Frozen_ledger_hash.t
       and type proof := Proof.t
       and type sok_digest := Sok_message.Digest.t

    include Binable.S with type t := t

    include Sexpable.S with type t := t
  end

  module Transaction_snark_work :
    Transaction_snark_work_intf
    with type proof := Ledger_proof.t
     and type statement := Ledger_proof_statement.t
     and type public_key := Public_key.Compressed.t

  module Staged_ledger_diff :
    Staged_ledger_diff_intf
    with type user_command := User_command.t
     and type user_command_with_valid_signature :=
                User_command.With_valid_signature.t
     and type staged_ledger_hash := Staged_ledger_hash.t
     and type public_key := Public_key.Compressed.t
     and type completed_work := Transaction_snark_work.t
     and type completed_work_checked := Transaction_snark_work.Checked.t
     and type fee_transfer_single := Fee_transfer.single

  module External_transition :
    External_transition.S
    with module Protocol_state = Consensus.Protocol_state
     and module Staged_ledger_diff := Staged_ledger_diff

  module Staged_ledger :
    Staged_ledger_intf
    with type diff := Staged_ledger_diff.t
     and type valid_diff :=
                Staged_ledger_diff.With_valid_signatures_and_proofs.t
     and type staged_ledger_hash := Staged_ledger_hash.t
     and type staged_ledger_aux_hash := Staged_ledger_aux_hash.t
     and type ledger_hash := Ledger_hash.t
     and type frozen_ledger_hash := Frozen_ledger_hash.t
     and type public_key := Public_key.Compressed.t
     and type ledger := Ledger.t
     and type ledger_proof := Ledger_proof.t
     and type user_command_with_valid_signature :=
                User_command.With_valid_signature.t
     and type statement := Transaction_snark_work.Statement.t
     and type completed_work_checked := Transaction_snark_work.Checked.t
     and type sparse_ledger := Sparse_ledger.t
     and type ledger_proof_statement := Ledger_proof_statement.t
     and type ledger_proof_statement_set := Ledger_proof_statement.Set.t
     and type transaction := Transaction.t
     and type user_command := User_command.t
end

module Make (Inputs : Inputs_intf) :
  Transition_frontier_intf
  with type state_hash := State_hash.t
   and type external_transition_verified :=
              Inputs.External_transition.Verified.t
   and type ledger_database := Ledger.Db.t
   and type staged_ledger_diff := Inputs.Staged_ledger_diff.t
   and type staged_ledger := Inputs.Staged_ledger.t
   and type masked_ledger := Ledger.Mask.Attached.t
<<<<<<< HEAD
   and type transaction := Transaction.t
   and type transaction_snark_scan_state := Inputs.Staged_ledger.Scan_state.t =
struct
=======
   and type transaction_snark_scan_state := Inputs.Staged_ledger.Scan_state.t
   and type consensus_local_state := Consensus.Local_state.t = struct
>>>>>>> 1c0f9fa6
  (* NOTE: is Consensus_mechanism.select preferable over distance? *)
  exception
    Parent_not_found of ([`Parent of State_hash.t] * [`Target of State_hash.t])

  exception Already_exists of State_hash.t

  module Breadcrumb = struct
    (* TODO: external_transition should be type : External_transition.With_valid_protocol_state.t #1344 *)
    type t =
      { transition_with_hash:
          (Inputs.External_transition.Verified.t, State_hash.t) With_hash.t
      ; staged_ledger: Inputs.Staged_ledger.t sexp_opaque
      ; ledger_proof_txns: Transaction.t Non_empty_list.t option }
    [@@deriving sexp, fields]

    let create transition_with_hash staged_ledger ledger_proof_txns =
      {transition_with_hash; staged_ledger; ledger_proof_txns}

    let build ~logger ~parent ~transition_with_hash =
      O1trace.measure "Breadcrumb.build" (fun () ->
          let open Deferred.Result.Let_syntax in
          let logger = Logger.child logger __MODULE__ in
          let staged_ledger = parent.staged_ledger in
          let transition = With_hash.data transition_with_hash in
          let transition_protocol_state =
            Inputs.External_transition.Verified.protocol_state transition
          in
          let ledger_hash_from_proof p =
            Inputs.Ledger_proof.statement_target
              (Inputs.Ledger_proof.statement p)
          in
          let blockchain_state_ledger_hash, blockchain_staged_ledger_hash =
            let blockchain_state =
              Consensus.Protocol_state.blockchain_state
                transition_protocol_state
            in
            ( Consensus.Blockchain_state.snarked_ledger_hash blockchain_state
            , Consensus.Blockchain_state.staged_ledger_hash blockchain_state )
          in
          let%bind ( `Hash_after_applying staged_ledger_hash
                   , `Ledger_proof proof_opt
                   , `Staged_ledger transitioned_staged_ledger ) =
            let open Deferred.Let_syntax in
            match%map
              Inputs.Staged_ledger.apply ~logger staged_ledger
                (Inputs.External_transition.Verified.staged_ledger_diff
                   transition)
            with
            | Ok x -> Ok x
            | Error (Inputs.Staged_ledger.Staged_ledger_error.Unexpected e) ->
                Error (`Fatal_error (Error.to_exn e))
            | Error e ->
                Error
                  (`Validation_error
                    (Error.of_string
                       (Inputs.Staged_ledger.Staged_ledger_error.to_string e)))
          in
          let target_ledger_hash, ledger_proof_txns =
            match proof_opt with
            | None ->
                let hash =
                  Option.value_map
                    (Inputs.Staged_ledger.current_ledger_proof
                       transitioned_staged_ledger)
                    ~f:ledger_hash_from_proof
                    ~default:
                      (Frozen_ledger_hash.of_ledger_hash
                         (Ledger.merkle_root Genesis_ledger.t))
                in
                (hash, None)
            | Some (proof, proof_txns) ->
                ( ledger_hash_from_proof proof
                , Non_empty_list.of_list_opt proof_txns )
          in
          let%map transitioned_staged_ledger =
            if
              Frozen_ledger_hash.equal target_ledger_hash
                blockchain_state_ledger_hash
              && Staged_ledger_hash.equal staged_ledger_hash
                   blockchain_staged_ledger_hash
            then return transitioned_staged_ledger
            else
              Deferred.return
                (Error
                   (`Validation_error
                     (Error.of_string
                        "Snarked ledger hash and Staged ledger hash after \
                         applying the diff does not match blockchain state's \
                         ledger hash and staged ledger hash resp.\n")))
          in
          { transition_with_hash
          ; staged_ledger= transitioned_staged_ledger
          ; ledger_proof_txns } )

    let hash {transition_with_hash; _} = With_hash.hash transition_with_hash

    let parent_hash {transition_with_hash; _} =
      Consensus.Protocol_state.previous_state_hash
<<<<<<< HEAD
        ( With_hash.data transition_with_hash
        |> Inputs.External_transition.Verified.protocol_state )

    (** Given:
     *
     *       bads
     *        o       o
     *       /       /
     *    o ---- o -
     *  root \  heir \
     *        o       o
     *               heir_heirs
     *
     *  commit heir into root and reparent heir_heirs onto root throw away bads
    *)
    let commit ~root ~heir ~bads ~heir_heirs :
        t * t list * Transaction.t Non_empty_list.t option =
      (* We shouldn't be merging breadcrumbs if the earlier one emitted a proof
       * it needs to be committed into the snarked ledger *)
      assert (Option.is_some root.ledger_proof_txns) ;
      let f = Fn.compose Inputs.Staged_ledger.ledger staged_ledger in
      let root_ledger = f root in
      let heir_ledger = f heir in
      let heir_heirs_ledgers = List.map ~f heir_heirs in
      let bads_ledgers = List.map ~f bads in
      (* tear out the heir's heirs from the heir *)
      let dangling_masks =
        List.map heir_heirs_ledgers ~f:(Ledger.unregister_mask_exn heir_ledger)
      in
      Ledger.Mask.Attached.commit heir_ledger ;
      (* after we commit heir ledger, root ledger should reflect the changes from heir *)
      assert (
        Ledger_hash.equal
          (Ledger.merkle_root heir_ledger)
          (Ledger.merkle_root root_ledger) ) ;
      ignore (Ledger.unregister_mask_exn root_ledger heir_ledger) ;
      (* heir is gone now *)
      List.iter bads_ledgers ~f:(fun bad ->
          ignore (Ledger.unregister_mask_exn root_ledger bad) ) ;
      (* bads are gone now *)
      let new_heir_heirs_ledgers =
        List.map dangling_masks
          ~f:((* TODO: This is O(1) right? *)
              Ledger.register_mask root_ledger)
      in
      let rebuild ~old_crumb ~new_ledger ~proof_txns =
        create old_crumb.transition_with_hash
          (Inputs.Staged_ledger.unsafe_of_scan_state_and_ledger
             ~ledger:new_ledger
             ~scan_state:
               (Inputs.Staged_ledger.scan_state old_crumb.staged_ledger))
          proof_txns
      in
      (* The new root will always have cleared the proof_txns *)
      let new_root =
        rebuild ~old_crumb:heir ~new_ledger:root_ledger ~proof_txns:None
      in
      (* The new heirs keep their proof_txns *)
      let new_heirs =
        List.map2_exn heir_heirs new_heir_heirs_ledgers
          ~f:(fun old_crumb new_ledger ->
            rebuild ~old_crumb ~new_ledger
              ~proof_txns:old_crumb.ledger_proof_txns )
      in
      (new_root, new_heirs, heir.ledger_proof_txns)
=======
        (Inputs.External_transition.Verified.protocol_state
           (With_hash.data transition_with_hash))

    let consensus_state {transition_with_hash; _} =
      With_hash.data transition_with_hash
      |> Inputs.External_transition.Verified.protocol_state
      |> Consensus.Protocol_state.consensus_state
>>>>>>> 1c0f9fa6
  end

  type node =
    {breadcrumb: Breadcrumb.t; successor_hashes: State_hash.t list; length: int}
  [@@deriving sexp]

  let breadcrumb_of_node {breadcrumb; _} = breadcrumb

  (* Invariant: The path from the root to the tip inclusively, will be max_length + 1 *)
  (* TODO: Make a test of this invariant *)
  type t =
    { root_snarked_ledger: Ledger.Db.t
    ; mutable root: State_hash.t
    ; mutable best_tip: State_hash.t
    ; logger: Logger.t
    ; table: node State_hash.Table.t
    ; max_length: int
    ; consensus_local_state: Consensus.Local_state.t }

  let logger t = t.logger

  (* TODO: load from and write to disk *)
  let create ~logger
      ~(root_transition :
         (Inputs.External_transition.Verified.t, State_hash.t) With_hash.t)
      ~root_snarked_ledger ~root_transaction_snark_scan_state
      ~root_staged_ledger_diff ~max_length ~consensus_local_state =
    let open Consensus in
    let open Deferred.Let_syntax in
    let logger = Logger.child logger __MODULE__ in
    let root_hash = With_hash.hash root_transition in
    let root_protocol_state =
      Inputs.External_transition.Verified.protocol_state
        (With_hash.data root_transition)
    in
    let root_blockchain_state =
      Protocol_state.blockchain_state root_protocol_state
    in
    let root_blockchain_state_ledger_hash, root_blockchain_staged_ledger_hash =
      ( Protocol_state.Blockchain_state.snarked_ledger_hash
          root_blockchain_state
      , Protocol_state.Blockchain_state.staged_ledger_hash
          root_blockchain_state )
    in
    assert (
      Ledger_hash.equal
        (Ledger.Db.merkle_root root_snarked_ledger)
        (Frozen_ledger_hash.to_ledger_hash root_blockchain_state_ledger_hash)
    ) ;
    let root_masked_ledger = Ledger.of_database root_snarked_ledger in
    let root_snarked_ledger_hash =
      Frozen_ledger_hash.of_ledger_hash
      @@ Ledger.merkle_root (Ledger.of_database root_snarked_ledger)
    in
    (* Only check this case after the genesis block *)
    if not @@ State_hash.equal genesis_protocol_state.hash root_hash then
      [%test_result: Ledger_hash.t]
        ~message:
          "Staged-ledger's ledger hash different from implied merkle root of \
           this masked ledger"
        ~expect:
          (Staged_ledger_hash.ledger_hash
             (Protocol_state.Blockchain_state.staged_ledger_hash
                root_blockchain_state))
        (Ledger.Mask.Attached.merkle_root root_masked_ledger) ;
    match%bind
      Inputs.Staged_ledger.of_scan_state_and_ledger
        ~scan_state:root_transaction_snark_scan_state
        ~ledger:root_masked_ledger
        ~snarked_ledger_hash:root_snarked_ledger_hash
    with
    | Error e -> failwith (Error.to_string_hum e)
    | Ok pre_root_staged_ledger ->
        let open Deferred.Let_syntax in
        let%map root_staged_ledger =
          match root_staged_ledger_diff with
          | None -> return pre_root_staged_ledger
          | Some diff -> (
              match%map
                Inputs.Staged_ledger.apply pre_root_staged_ledger diff ~logger
              with
              | Error e ->
                  failwith
                    (Inputs.Staged_ledger.Staged_ledger_error.to_string e)
              | Ok
                  ( `Hash_after_applying staged_ledger_hash
                  , `Ledger_proof None
                  , `Staged_ledger transitioned_staged_ledger ) ->
                  assert (
                    Staged_ledger_hash.equal root_blockchain_staged_ledger_hash
                      staged_ledger_hash ) ;
                  transitioned_staged_ledger
              | Ok (_, `Ledger_proof (Some _), _) ->
                  failwith
                    "Did not expect a ledger proof after applying the first \
                     diff" )
        in
        let root_breadcrumb =
          { Breadcrumb.transition_with_hash= root_transition
          ; staged_ledger= root_staged_ledger
          ; ledger_proof_txns= None }
        in
        let root_node =
          {breadcrumb= root_breadcrumb; successor_hashes= []; length= 0}
        in
        let table = State_hash.Table.of_alist_exn [(root_hash, root_node)] in
        { logger
        ; root_snarked_ledger
        ; root= root_hash
        ; best_tip= root_hash
        ; table
        ; max_length
        ; consensus_local_state }

  let max_length {max_length; _} = max_length

  let consensus_local_state {consensus_local_state; _} = consensus_local_state

  let all_breadcrumbs t =
    List.map (Hashtbl.data t.table) ~f:(fun {breadcrumb; _} -> breadcrumb)

  let find t hash =
    let open Option.Let_syntax in
    let%map node = Hashtbl.find t.table hash in
    node.breadcrumb

  let find_exn t hash =
    let node = Hashtbl.find_exn t.table hash in
    node.breadcrumb

  let path_map t breadcrumb ~f =
    let rec find_path b =
      let elem = f b in
      let parent_hash = Breadcrumb.parent_hash b in
      if State_hash.equal parent_hash t.root then [elem]
      else elem :: find_path (find_exn t parent_hash)
    in
    List.rev (find_path breadcrumb)

  let hash_path t breadcrumb = path_map t breadcrumb ~f:Breadcrumb.hash

  let iter t ~f = Hashtbl.iter t.table ~f:(fun n -> f n.breadcrumb)

  let root t = find_exn t t.root

  let best_tip t = find_exn t t.best_tip

  let successor_hashes t hash =
    let node = Hashtbl.find_exn t.table hash in
    node.successor_hashes

  let rec successor_hashes_rec t hash =
    List.bind (successor_hashes t hash) ~f:(fun succ_hash ->
        succ_hash :: successor_hashes_rec t succ_hash )

  let successors t breadcrumb =
    List.map (successor_hashes t (Breadcrumb.hash breadcrumb)) ~f:(find_exn t)

  let rec successors_rec t breadcrumb =
    List.bind (successors t breadcrumb) ~f:(fun succ ->
        succ :: successors_rec t succ )

  let attach_node_to t ~parent_node ~node =
    let hash = Breadcrumb.hash node.breadcrumb in
    if
      not
        (State_hash.equal
           (Breadcrumb.hash parent_node.breadcrumb)
           (Breadcrumb.parent_hash node.breadcrumb))
    then
      failwith
        "invalid call to attach_to: hash parent_node <> parent_hash node" ;
    if Hashtbl.add t.table ~key:hash ~data:node <> `Ok then
      Logger.warn t.logger
        !"attach_node_to with breadcrumb for state %{sexp:State_hash.t} \
          already present; catchup scheduler bug?"
        hash
    else
      Hashtbl.set t.table
        ~key:(Breadcrumb.hash parent_node.breadcrumb)
        ~data:
          { parent_node with
            successor_hashes= hash :: parent_node.successor_hashes }

  let attach_breadcrumb_exn t breadcrumb =
    let hash = Breadcrumb.hash breadcrumb in
    let parent_hash = Breadcrumb.parent_hash breadcrumb in
    let parent_node =
      Option.value_exn
        (Hashtbl.find t.table parent_hash)
        ~error:
          (Error.of_exn (Parent_not_found (`Parent parent_hash, `Target hash)))
    in
    let node =
      {breadcrumb; successor_hashes= []; length= parent_node.length + 1}
    in
    attach_node_to t ~parent_node ~node

  (* Adding a breadcrumb to the transition frontier is broken into the following steps:
   *   1) attach the breadcrumb to the transition frontier
   *   2) move the root if the path to the new node is longer than the max length
   *     a) calculate the distance from the new node to the parent
   *     b) if the distance is greater than the max length:
<<<<<<< HEAD
   *       I   ) find the immediate successor of the old root in the path to the
   *             longest node (the heir)
   *       II  ) get those successors as well (heir_heirs)
   *       III ) find all successors of the other immediate successors of the
   *             old root (bads)
   *       IV  ) garbage collect all (root, heir, heir_heirs, bads (recursively))
   *       V   ) commit the breadcrumb (rewires staged ledgers and updates
   *             breadcrumbs)
   *       VI  ) if commit has ~proof_txns; write them to snarked ledger
   *       VII ) re-add new_root
   *       VIII) re-add heir_heirs
=======
   *       I  ) find the immediate successor of the old root in the path to the
   *            longest node and make it the new root
   *       II ) find all successors of the other immediate successors of the old root
   *       III) remove the old root and all of the nodes found in (II) from the table
   *       IV ) merge the old root's merkle mask into the root ledger
   *       V  ) notify the consensus mechanism of the new root
>>>>>>> 1c0f9fa6
   *   3) set the new node as the best tip if the new node has a greater length than
   *      the current best tip
  *)
  let add_breadcrumb_exn t breadcrumb =
    O1trace.measure "add_breadcrumb" (fun () ->
        let hash =
          With_hash.hash (Breadcrumb.transition_with_hash breadcrumb)
        in
        let root_node = Hashtbl.find_exn t.table t.root in
        let best_tip_node = Hashtbl.find_exn t.table t.best_tip in
        (* 1 *)
        attach_breadcrumb_exn t breadcrumb ;
        let node = Hashtbl.find_exn t.table hash in
        (* 2.a *)
        let distance_to_parent = node.length - root_node.length in
        (* 2.b *)
        if distance_to_parent > max_length t then (
          (* 2.b.I *)
          let heir_hash = List.hd_exn (hash_path t node.breadcrumb) in
          let heir_node = Hashtbl.find_exn t.table heir_hash in
          (* 2.b.II *)
          let heir_heirs_nodes =
            List.map heir_node.successor_hashes ~f:(Hashtbl.find_exn t.table)
          in
          (* 2.b.III *)
          let bad_hashes =
            List.filter root_node.successor_hashes
              ~f:(Fn.compose not (State_hash.equal heir_hash))
          in
          let bad_nodes = List.map bad_hashes ~f:(Hashtbl.find_exn t.table) in
          (* 2.b.IV *)
          let garbage =
            (t.root :: heir_hash :: heir_node.successor_hashes)
            @ List.bind bad_hashes ~f:(successor_hashes_rec t)
          in
          List.iter garbage ~f:(Hashtbl.remove t.table) ;
<<<<<<< HEAD
          (* 2.b.V *)
          let new_root_crumb, new_heir_heirs_crumb, proof_txns =
            Breadcrumb.commit ~root:root_node.breadcrumb
              ~heir:heir_node.breadcrumb
              ~bads:(List.map bad_nodes ~f:breadcrumb_of_node)
              ~heir_heirs:(List.map heir_heirs_nodes ~f:breadcrumb_of_node)
          in
          (* 2.b.VI *)
          let () =
            match proof_txns with
            | Some txns ->
                (* TODO: do these in batch! *)
                Non_empty_list.iter txns ~f:(fun txn ->
                    Ledger.apply_transaction
                      (Ledger.of_database t.root_snarked_ledger)
                      txn
                    |> Or_error.ok_exn |> ignore )
            | None -> ()
          in
          (* 2.b.VII *)
          let new_root_hash =
            With_hash.hash new_root_crumb.transition_with_hash
          in
          (* Should be the same as heir hash as we just shift everything over *)
          assert (State_hash.equal new_root_hash heir_hash) ;
          Hashtbl.add_exn t.table ~key:new_root_hash
            ~data:
              { breadcrumb= new_root_crumb
              ; successor_hashes= heir_node.successor_hashes
              ; length= root_node.length - 1 } ;
          (* 2.b.VIII *)
          List.iter2_exn new_heir_heirs_crumb heir_heirs_nodes
            ~f:(fun heir_heir_crumb old_heir_heir_node ->
              Hashtbl.add_exn t.table
                ~key:(With_hash.hash heir_heir_crumb.transition_with_hash)
                ~data:
                  { breadcrumb= heir_heir_crumb
                  ; successor_hashes= old_heir_heir_node.successor_hashes
                  ; length= old_heir_heir_node.length } ) ;
          t.root <- new_root_hash ) ;
=======
          (* 2.b.IV *)
          Ledger.Mask.Attached.commit
            (Inputs.Staged_ledger.ledger
               (Breadcrumb.staged_ledger root_node.breadcrumb)) ;
          (* 2.b.V *)
          Consensus.lock_transition
            (Breadcrumb.consensus_state root_node.breadcrumb)
            (Breadcrumb.consensus_state
               (Hashtbl.find_exn t.table new_root_hash).breadcrumb)
            ~local_state:t.consensus_local_state
            ~snarked_ledger:
              (Coda_base.Ledger.Any_ledger.cast
                 (module Coda_base.Ledger.Db)
                 t.root_snarked_ledger) ) ;
>>>>>>> 1c0f9fa6
        (* 3 *)
        if node.length > best_tip_node.length then t.best_tip <- hash )

  let clear_paths t = Hashtbl.clear t.table

  let best_tip_path_length_exn {table; root; best_tip; _} =
    let open Option.Let_syntax in
    let result =
      let%bind best_tip_node = Hashtbl.find table best_tip in
      let%map root_node = Hashtbl.find table root in
      best_tip_node.length - root_node.length
    in
    result |> Option.value_exn

  module For_tests = struct
    let root_snarked_ledger {root_snarked_ledger; _} = root_snarked_ledger
  end
end

let%test_module "Transition_frontier tests" =
  ( module struct
    (*
  let%test "transitions can be added and interface will work at any point" =

    let module Frontier = Make (struct
      module State_hash = Test_mocks.Hash.Int_unchecked
      module External_transition = Test_mocks.External_transition.T
      module Max_length = struct
        let length = 5
      end
    end) in
    let open Frontier in
    let t = create ~log:(Logger.create ()) in

    (* test that functions that shouldn't throw exceptions don't *)
    let interface_works () =
      let r = root t in
      ignore (best_tip t);
      ignore (successor_hashes_rec r);
      ignore (successors_rec r);
      iter t ~f:(fun b ->
          let h = Breadcrumb.hash b in
          find_exn t h;
          ignore (successor_hashes t h)
          ignore (successors t b))
    in

    (* add a single random transition based off a random node *)
    let add_transition () =
      let base_hash = List.head_exn (List.shuffle (hashes t)) in
      let trans = Quickcheck.random_value (External_transition.gen base_hash) in
      add_exn t trans
    in

    interface_works ();
    for i = 1 to 200 do
      add_transition ();
      interface_works ()
    done
     *)
  
  end )<|MERGE_RESOLUTION|>--- conflicted
+++ resolved
@@ -77,14 +77,9 @@
    and type staged_ledger_diff := Inputs.Staged_ledger_diff.t
    and type staged_ledger := Inputs.Staged_ledger.t
    and type masked_ledger := Ledger.Mask.Attached.t
-<<<<<<< HEAD
    and type transaction := Transaction.t
-   and type transaction_snark_scan_state := Inputs.Staged_ledger.Scan_state.t =
-struct
-=======
    and type transaction_snark_scan_state := Inputs.Staged_ledger.Scan_state.t
    and type consensus_local_state := Consensus.Local_state.t = struct
->>>>>>> 1c0f9fa6
   (* NOTE: is Consensus_mechanism.select preferable over distance? *)
   exception
     Parent_not_found of ([`Parent of State_hash.t] * [`Target of State_hash.t])
@@ -183,7 +178,6 @@
 
     let parent_hash {transition_with_hash; _} =
       Consensus.Protocol_state.previous_state_hash
-<<<<<<< HEAD
         ( With_hash.data transition_with_hash
         |> Inputs.External_transition.Verified.protocol_state )
 
@@ -249,15 +243,11 @@
               ~proof_txns:old_crumb.ledger_proof_txns )
       in
       (new_root, new_heirs, heir.ledger_proof_txns)
-=======
-        (Inputs.External_transition.Verified.protocol_state
-           (With_hash.data transition_with_hash))
 
     let consensus_state {transition_with_hash; _} =
       With_hash.data transition_with_hash
       |> Inputs.External_transition.Verified.protocol_state
       |> Consensus.Protocol_state.consensus_state
->>>>>>> 1c0f9fa6
   end
 
   type node =
@@ -461,7 +451,6 @@
    *   2) move the root if the path to the new node is longer than the max length
    *     a) calculate the distance from the new node to the parent
    *     b) if the distance is greater than the max length:
-<<<<<<< HEAD
    *       I   ) find the immediate successor of the old root in the path to the
    *             longest node (the heir)
    *       II  ) get those successors as well (heir_heirs)
@@ -473,14 +462,7 @@
    *       VI  ) if commit has ~proof_txns; write them to snarked ledger
    *       VII ) re-add new_root
    *       VIII) re-add heir_heirs
-=======
-   *       I  ) find the immediate successor of the old root in the path to the
-   *            longest node and make it the new root
-   *       II ) find all successors of the other immediate successors of the old root
-   *       III) remove the old root and all of the nodes found in (II) from the table
-   *       IV ) merge the old root's merkle mask into the root ledger
-   *       V  ) notify the consensus mechanism of the new root
->>>>>>> 1c0f9fa6
+   *       IX  ) notify the consensus mechanism of the new root
    *   3) set the new node as the best tip if the new node has a greater length than
    *      the current best tip
   *)
@@ -517,7 +499,6 @@
             @ List.bind bad_hashes ~f:(successor_hashes_rec t)
           in
           List.iter garbage ~f:(Hashtbl.remove t.table) ;
-<<<<<<< HEAD
           (* 2.b.V *)
           let new_root_crumb, new_heir_heirs_crumb, proof_txns =
             Breadcrumb.commit ~root:root_node.breadcrumb
@@ -557,13 +538,8 @@
                   { breadcrumb= heir_heir_crumb
                   ; successor_hashes= old_heir_heir_node.successor_hashes
                   ; length= old_heir_heir_node.length } ) ;
-          t.root <- new_root_hash ) ;
-=======
-          (* 2.b.IV *)
-          Ledger.Mask.Attached.commit
-            (Inputs.Staged_ledger.ledger
-               (Breadcrumb.staged_ledger root_node.breadcrumb)) ;
-          (* 2.b.V *)
+          t.root <- new_root_hash ;
+          (* 2.b.IX *)
           Consensus.lock_transition
             (Breadcrumb.consensus_state root_node.breadcrumb)
             (Breadcrumb.consensus_state
@@ -573,7 +549,6 @@
               (Coda_base.Ledger.Any_ledger.cast
                  (module Coda_base.Ledger.Db)
                  t.root_snarked_ledger) ) ;
->>>>>>> 1c0f9fa6
         (* 3 *)
         if node.length > best_tip_node.length then t.best_tip <- hash )
 
